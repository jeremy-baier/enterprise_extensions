--- conflicted
+++ resolved
@@ -10,13 +10,8 @@
 
     sklearn_available = True
 except ModuleNotFoundError:
-<<<<<<< HEAD
-    sklearn_available = False
-from scipy.interpolate import interp1d, interp2d
-=======
     sklearn_available=False
 from scipy.interpolate import interp1d, RegularGridInterpolator
->>>>>>> 41433441
 
 logger = logging.getLogger(__name__)
 
@@ -189,21 +184,10 @@
         xvals = np.linspace(minvals[0], maxvals[0], num=nbins)
         yvals = np.linspace(minvals[1], maxvals[1], num=nbins)
         self._Nbins = [yvals.size for ii in range(xvals.size)]
-<<<<<<< HEAD
-        scores = np.array(
-            [
-                self.kde.score(np.array([xvals[ii], yvals[jj]]).reshape((1, 2)))
-                for ii in range(xvals.size)
-                for jj in range(yvals.size)
-            ]
-        )
-        # interpolate within prior
-        self._logpdf = interp2d(xvals, yvals, scores, kind="linear", fill_value=-1000)
-=======
+
         scores = np.array([self.kde.score(np.array([xvals[ii], yvals[jj]]).reshape((1, 2))) for ii in range(xvals.size) for jj in range(yvals.size)]).reshape(len(xvals), len(yvals))
         # interpolate within prior
         self._logpdf = RegularGridInterpolator((xvals, yvals), scores, method='linear', bounds_error=False, fill_value=-1000)
->>>>>>> 41433441
 
     def draw(self):
         params = self.kde.sample(1).T
