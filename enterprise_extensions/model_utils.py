--- conflicted
+++ resolved
@@ -307,7 +307,6 @@
     if psr._planetssb is not None:
         psr._planetssb = psr.planetssb[mask, :, :]
 
-<<<<<<< HEAD
     psr.sort_data()
 
 
@@ -419,6 +418,3 @@
         print("Maximum absolute error:", np.max(self.abs_err))
         print("Maximum relative error:", np.max(self.rel_err))
         return self.abs_err, self.rel_err
-=======
-    psr.sort_data()
->>>>>>> 41433441
