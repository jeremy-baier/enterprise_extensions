--- conflicted
+++ resolved
@@ -430,7 +430,7 @@
                   white_vary=False, gequad=False, dm_chrom=False,
                   dmchrom_psd='powerlaw', dmchrom_idx=4,
                   red_select=None, red_breakflat=False, red_breakflat_fq=None,
-                  coefficients=False,pshift=False):
+                  coefficients=False, pshift=False):
     """
     Reads in list of enterprise Pulsar instance and returns a PTA
     instantiated with model 2A from the analysis paper:
@@ -845,11 +845,7 @@
 
 def model_3a(psrs, psd='powerlaw', noisedict=None, components=30,
              gamma_common=None, upper_limit=False, bayesephem=False,
-<<<<<<< HEAD
-             be_type='orbel', wideband=False, pshift=False):
-=======
-             be_type='orbel', wideband=False, correlationsonly=False):
->>>>>>> eab306c9
+             be_type='orbel', wideband=False, correlationsonly=False, pshift=False):
     """
     Reads in list of enterprise Pulsar instance and returns a PTA
     instantiated with model 3A from the analysis paper:
