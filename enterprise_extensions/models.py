--- conflicted
+++ resolved
@@ -58,12 +58,8 @@
                           psr_model=False, factorized_like=False,
                           Tspan=None, fact_like_gamma=13./3, gw_components=10,
                           fact_like_logmin=None, fact_like_logmax=None,
-<<<<<<< HEAD
-                          select='backend', tm_marg=False, dense_like=False,
+                          select='backend', tm_marg=False, dense_like=False, ng_twg_setup=False, wb_efac_sigma=0.25,
                           vary_dm=True, vary_chrom=True):
-=======
-                          select='backend', tm_marg=False, dense_like=False, ng_twg_setup=False, wb_efac_sigma=0.25):
->>>>>>> 541dd1f9
     """
     Single pulsar noise model.
 
